// @flow

// Copyright (c) 2017 Uber Technologies, Inc.
//
// Licensed under the Apache License, Version 2.0 (the "License");
// you may not use this file except in compliance with the License.
// You may obtain a copy of the License at
//
// http://www.apache.org/licenses/LICENSE-2.0
//
// Unless required by applicable law or agreed to in writing, software
// distributed under the License is distributed on an "AS IS" BASIS,
// WITHOUT WARRANTIES OR CONDITIONS OF ANY KIND, either express or implied.
// See the License for the specific language governing permissions and
// limitations under the License.

import cx from 'classnames';
import _get from 'lodash/get';
import React from 'react';
import IoChevronRight from 'react-icons/lib/io/chevron-right';
import IoIosArrowDown from 'react-icons/lib/io/ios-arrow-down';
import { connect } from 'react-redux';
import { bindActionCreators } from 'redux';

import { actions } from './duck';
import spanAncestorIds from '../../../utils/span-ancestor-ids';

import type { ReduxState } from '../../../types/index';
import type { Span } from '../../../types/trace';

import './SpanTreeOffset.css';

type SpanTreeOffsetPropsType = {
  addHoverIndentGuideId: string => void,
  childrenVisible: boolean,
  hideIcon?: true,
  hoverIndentGuideIds: Set<string>,
  onClick: ?() => void,
  removeHoverIndentGuideId: string => void,
  span: Span,
  showChildrenIcon: boolean,
};

export class UnconnectedSpanTreeOffset extends React.PureComponent<SpanTreeOffsetPropsType> {
  ancestorIds: string[];
  props: SpanTreeOffsetPropsType;

  static defaultProps = {
    childrenVisible: false,
    hideIcon: null,
    onClick: null,
    showChildrenIcon: true,
  };

  constructor(props: SpanTreeOffsetPropsType) {
    super(props);

    this.ancestorIds = spanAncestorIds(props.span);

    // Some traces have multiple root-level spans, this connects them all under one guideline and adds the
    // necessary padding for the collapse icon on root-level spans.
    this.ancestorIds.push('root');

    this.ancestorIds.reverse();
  }

  /**
   * If the mouse leaves to anywhere except another span with the same ancestor id, this span's ancestor id is
   * removed from the set of hoverIndentGuideIds.
   *
   * @param {Object} event - React Synthetic event tied to mouseleave. Includes the related target which is
   *     the element the user is now hovering.
   * @param {string} ancestorId - The span id that the user was hovering over.
   */
  handleMouseLeave = (event: SyntheticMouseEvent<HTMLSpanElement>, ancestorId: string) => {
    if (
      !(event.relatedTarget instanceof HTMLSpanElement) ||
      _get(event, 'relatedTarget.dataset.ancestorId') !== ancestorId
    ) {
      this.props.removeHoverIndentGuideId(ancestorId);
    }
  };

  /**
   * If the mouse entered this span from anywhere except another span with the same ancestor id, this span's
   * ancestorId is added to the set of hoverIndentGuideIds.
   *
   * @param {Object} event - React Synthetic event tied to mouseenter. Includes the related target which is
   *     the last element the user was hovering.
   * @param {string} ancestorId - The span id that the user is now hovering over.
   */
  handleMouseEnter = (
    event: SyntheticMouseEvent<HTMLSpanElement> & { relatedTarget?: { getAttribute: string => string } },
    ancestorId: string
  ) => {
    if (
      !(event.relatedTarget instanceof HTMLSpanElement) ||
      _get(event, 'relatedTarget.dataset.ancestorId') !== ancestorId
    ) {
      this.props.addHoverIndentGuideId(ancestorId);
    }
  };

  render() {
<<<<<<< HEAD
    const { childrenVisible, hideIcon, onClick, span } = this.props;
    const { hasChildren, spanID } = span;
    const wrapperProps = hasChildren ? { onClick, role: 'switch', 'aria-checked': childrenVisible } : null;
    const icon = !hideIcon && hasChildren && (childrenVisible ? <IoIosArrowDown /> : <IoChevronRight />);
=======
    const { showChildrenIcon, childrenVisible, onClick, span } = this.props;
    const { hasChildren, spanID } = span;
    const wrapperProps = hasChildren ? { onClick, role: 'switch', 'aria-checked': childrenVisible } : null;
    const icon =
      showChildrenIcon && hasChildren && (childrenVisible ? <IoIosArrowDown /> : <IoChevronRight />);
>>>>>>> ca0454c8
    return (
      <span className={`SpanTreeOffset ${hasChildren ? 'is-parent' : ''}`} {...wrapperProps}>
        {this.ancestorIds.map(ancestorId => (
          <span
            key={ancestorId}
            className={cx('SpanTreeOffset--indentGuide', {
              'is-active': this.props.hoverIndentGuideIds.has(ancestorId),
            })}
            data-ancestor-id={ancestorId}
            onMouseEnter={event => this.handleMouseEnter(event, ancestorId)}
            onMouseLeave={event => this.handleMouseLeave(event, ancestorId)}
          />
        ))}
        {icon && (
          <span
            className="SpanTreeOffset--iconWrapper"
            onMouseEnter={event => this.handleMouseEnter(event, spanID)}
            onMouseLeave={event => this.handleMouseLeave(event, spanID)}
          >
            {icon}
          </span>
        )}
      </span>
    );
  }
}

export function mapStateToProps(state: ReduxState): { hoverIndentGuideIds: Set<string> } {
  const hoverIndentGuideIds = state.traceTimeline.hoverIndentGuideIds;
  return { hoverIndentGuideIds };
}

export function mapDispatchToProps(dispatch: Function) {
  const { addHoverIndentGuideId, removeHoverIndentGuideId } = bindActionCreators(actions, dispatch);
  return { addHoverIndentGuideId, removeHoverIndentGuideId };
}

export default connect(mapStateToProps, mapDispatchToProps)(UnconnectedSpanTreeOffset);<|MERGE_RESOLUTION|>--- conflicted
+++ resolved
@@ -102,18 +102,11 @@
   };
 
   render() {
-<<<<<<< HEAD
-    const { childrenVisible, hideIcon, onClick, span } = this.props;
-    const { hasChildren, spanID } = span;
-    const wrapperProps = hasChildren ? { onClick, role: 'switch', 'aria-checked': childrenVisible } : null;
-    const icon = !hideIcon && hasChildren && (childrenVisible ? <IoIosArrowDown /> : <IoChevronRight />);
-=======
-    const { showChildrenIcon, childrenVisible, onClick, span } = this.props;
+    const { childrenVisible, onClick, showChildrenIcon, span } = this.props;
     const { hasChildren, spanID } = span;
     const wrapperProps = hasChildren ? { onClick, role: 'switch', 'aria-checked': childrenVisible } : null;
     const icon =
       showChildrenIcon && hasChildren && (childrenVisible ? <IoIosArrowDown /> : <IoChevronRight />);
->>>>>>> ca0454c8
     return (
       <span className={`SpanTreeOffset ${hasChildren ? 'is-parent' : ''}`} {...wrapperProps}>
         {this.ancestorIds.map(ancestorId => (
