--- conflicted
+++ resolved
@@ -14,7 +14,6 @@
 limitations under the License.
 */
 
-<<<<<<< HEAD
 .Ddg--Edges {
   stroke: #444;
   stroke-width: 0.7;
@@ -24,31 +23,15 @@
   stroke-opacity: 0.15;
 }
 
-.Ddg--Arrow.is-pathHovered {
-  fill: #08979c;
+.DdgArrow.is-pathHovered {
   stroke: none;
 }
 
 .Ddg--Edge.is-pathHovered {
-  stroke: #08979c;
   stroke-opacity: 1;
   stroke-width: 0.85;
-=======
-.DdgArrow.is-pathHovered {
-  /* fill: #08979c; */
-  stroke: none;
-}
-
-.DdgEdge.is-pathHovered {
-  /* stroke: #08979c; */
-  stroke-opacity: 1;
-}
-
-.DdgEdge.is-notMatched {
-  stroke-opacity: 0.1;
 }
 
 .DdgVectorBorders.is-withViewModifiers {
   stroke-opacity: 0.1;
->>>>>>> b98ce454
 }