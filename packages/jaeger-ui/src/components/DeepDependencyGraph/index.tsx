--- conflicted
+++ resolved
@@ -18,32 +18,25 @@
 import { bindActionCreators, Dispatch } from 'redux';
 import { connect } from 'react-redux';
 
-<<<<<<< HEAD
+import { getUrlState } from './url';
 import Header from './Header';
 import Graph from './Graph';
-=======
-import { getUrlState } from './url';
->>>>>>> 877138ac
 import ErrorMessage from '../common/ErrorMessage';
 import LoadingIndicator from '../common/LoadingIndicator';
 import * as jaegerApiActions from '../../actions/jaeger-api';
 import { fetchedState } from '../../constants';
-import { stateKey, TDdgActionMeta, TDdgStateEntry } from '../../model/ddg/types';
+import { stateKey, TDdgRequiredUrlState, TDdgSparseUrlState, TDdgStateEntry } from '../../model/ddg/types';
 import { ReduxState } from '../../types';
 
 // import './index.css';
 
 type TDispatchProps = {
-  fetchDeepDependencyGraph: (query: TDdgActionMeta['query']) => void;
+  fetchDeepDependencyGraph: (query: TDdgRequiredUrlState) => void;
 };
 
 type TReduxProps = {
-  end?: number;
   graphState?: TDdgStateEntry;
-  operation?: string;
-  service?: string;
-  start?: number;
-  visibilityKey?: string;
+  urlState: TDdgSparseUrlState;
 };
 
 type TOwnProps = {
@@ -72,7 +65,7 @@
             ddgModel={graphState.model}
             history={this.props.history}
             location={this.props.location}
-            visKey={this.props.visibilityKey}
+            visKey={this.props.urlState.visEncoding}
           />
         );
       case fetchedState.LOADING:
@@ -90,7 +83,8 @@
   };
 
   render() {
-    const { service, operation, start, end, fetchDeepDependencyGraph, history, location } = this.props;
+    const { fetchDeepDependencyGraph, history, location, urlState } = this.props;
+    const { service, operation, start, end } = urlState;
     return (
       <div>
         <Header
@@ -110,23 +104,16 @@
 
 // export for tests
 export function mapStateToProps(state: ReduxState, ownProps: TOwnProps): TReduxProps {
-<<<<<<< HEAD
-  const { service, operation, start, end, visibilityKey } = extractQuery(ownProps.location.search);
-=======
-  const { service, operation, start, end } = getUrlState(ownProps.location.search);
->>>>>>> 877138ac
+  const urlState = getUrlState(ownProps.location.search);
+  const { service, operation, start, end } = urlState;
   let graphState: TDdgStateEntry | undefined;
   if (service && start && end) {
     graphState = _get(state, ['deepDependencyGraph', stateKey(service, operation, start, end)]);
   }
 
   return {
-    service,
-    operation,
-    start,
-    end,
-    visibilityKey,
     graphState,
+    urlState,
   };
 }
 
