--- conflicted
+++ resolved
@@ -22,16 +22,11 @@
 import _memoize from 'lodash/memoize';
 import { connect } from 'react-redux';
 
-<<<<<<< HEAD
+import CopyIcon from '../../common/CopyIcon';
 import { extractUIFindFromState } from '../../common/UIFindInput';
 import filterSpans from '../../../utils/filter-spans';
 
 import type { PVertex, DenseSpan } from '../../../model/trace-dag/types';
-=======
-import CopyIcon from '../../common/CopyIcon';
-
-import type { PVertex } from '../../../model/trace-dag/types';
->>>>>>> f66f7375
 
 import './drawNode.css';
 
