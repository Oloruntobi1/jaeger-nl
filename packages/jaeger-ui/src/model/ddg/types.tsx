--- conflicted
+++ resolved
@@ -99,10 +99,7 @@
 }
 
 export type TDdgSparseUrlState = {
-<<<<<<< HEAD
   density: TDdgDensity;
-=======
->>>>>>> 0bde55b6
   end?: number;
   operation?: string;
   service?: string;
