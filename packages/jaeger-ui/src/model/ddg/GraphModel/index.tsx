// Copyright (c) 2019 Uber Technologies, Inc.
//
// Licensed under the Apache License, Version 2.0 (the "License");
// you may not use this file except in compliance with the License.
// You may obtain a copy of the License at
//
// http://www.apache.org/licenses/LICENSE-2.0
//
// Unless required by applicable law or agreed to in writing, software
// distributed under the License is distributed on an "AS IS" BASIS,
// WITHOUT WARRANTIES OR CONDITIONS OF ANY KIND, either express or implied.
// See the License for the specific language governing permissions and
// limitations under the License.

import memoize from 'lru-memoize';

import { TEdge } from '@jaegertracing/plexus/lib/types';

<<<<<<< HEAD
import getDerivedViewModifiers from './getDerivedViewModifiers';
import getEdgeId from './getEdgeId';
import getPathElemHasher from './getPathElemHasher';
import { PathElem, EDdgDensity, TDdgDistanceToPathElems, TDdgModel, TDdgVertex } from '../types';
import { decode } from '../visibility-codec';

export { default as getEdgeId } from './getEdgeId';

export default class GraphModel {
  readonly getDerivedViewModifiers = memoize(3)(getDerivedViewModifiers.bind(this));
  private readonly getPathElemHasher = getPathElemHasher;
  readonly density: EDdgDensity;
  readonly distanceToPathElems: TDdgDistanceToPathElems;
  readonly pathElemToEdge: Map<PathElem, TEdge>;
  readonly pathElemToVertex: Map<PathElem, TDdgVertex>;
  readonly showOp: boolean;
  readonly vertexToPathElems: Map<TDdgVertex, Set<PathElem>>;
  readonly vertices: Map<string, TDdgVertex>;
  readonly visIdxToPathElem: PathElem[];
=======
import { decode } from '../visibility-codec';

import { PathElem, EDdgDensity, TDdgDistanceToPathElems, TDdgModel, TDdgVertex } from '../types';

export { default as getDerivedViewModifiers } from './getDerivedViewModifiers';
export { default as getEdgeId } from './getEdgeId';

export default class GraphModel {
  private readonly density: EDdgDensity;
  private readonly distanceToPathElems: TDdgDistanceToPathElems;
  private readonly pathElemToEdge: Map<PathElem, TEdge>;
  public readonly pathElemToVertex: Map<PathElem, TDdgVertex>;
  private readonly showOp: boolean;
  private readonly vertexToPathElems: Map<TDdgVertex, Set<PathElem>>;
  private readonly vertices: Map<string, TDdgVertex>;
  public readonly visIdxToPathElem: PathElem[];
>>>>>>> baf61d01

  constructor({ ddgModel, density, showOp }: { ddgModel: TDdgModel; density: EDdgDensity; showOp: boolean }) {
    this.density = density;
    this.distanceToPathElems = new Map(ddgModel.distanceToPathElems);
    this.pathElemToEdge = new Map();
    this.pathElemToVertex = new Map();
    this.showOp = showOp;
    this.vertexToPathElems = new Map();
    this.vertices = new Map();
    this.visIdxToPathElem = ddgModel.visIdxToPathElem.slice();

    const hasher = this.getPathElemHasher();
    const edgesById = new Map<string, TEdge>();

    ddgModel.visIdxToPathElem.forEach(pathElem => {
      // If there is a compatible vertex for this pathElem, use it, else, make a new vertex
      const key = hasher(pathElem);
      let vertex: TDdgVertex | undefined = this.vertices.get(key);
      if (!vertex) {
        const isFocalNode = !pathElem.distance;
        vertex = {
          key,
          isFocalNode,
          service: pathElem.operation.service.name,
          operation: this.showOp || isFocalNode ? pathElem.operation.name : null,
        };
        this.vertices.set(key, vertex);
        this.vertexToPathElems.set(vertex, new Set([pathElem]));
      } else {
        const pathElemsForVertex = this.vertexToPathElems.get(vertex);
        /* istanbul ignore next */
        if (!pathElemsForVertex) {
          throw new Error(`Vertex exists without pathElems, vertex: ${vertex}`);
        }
        // Link vertex back to this pathElem
        pathElemsForVertex.add(pathElem);
      }
      // Link pathElem to its vertex
      this.pathElemToVertex.set(pathElem, vertex);

      // If the newly-visible PathElem is not the focalNode, it needs to be connected to the rest of the graph
      const connectedElem = pathElem.focalSideNeighbor;
      if (connectedElem) {
        const connectedVertex = this.pathElemToVertex.get(connectedElem);
        // If the connectedElem does not have a vertex, then the current pathElem cannot be connected to the
        // focalNode
        if (!connectedVertex) {
          throw new Error(`Non-focal pathElem cannot be connected to graph. PathElem: ${pathElem}`);
        }

        // Create edge connecting current vertex to connectedVertex
        const from = pathElem.distance > 0 ? connectedVertex.key : vertex.key;
        const to = pathElem.distance > 0 ? vertex.key : connectedVertex.key;
        const edgeId = getEdgeId(from, to);
        const existingEdge = edgesById.get(edgeId);
        if (!existingEdge) {
          const edge = { from, to };
          edgesById.set(edgeId, edge);
          this.pathElemToEdge.set(pathElem, edge);
        } else {
          this.pathElemToEdge.set(pathElem, existingEdge);
        }
      }
    });

    Object.freeze(this.distanceToPathElems);
    Object.freeze(this.pathElemToEdge);
    Object.freeze(this.pathElemToVertex);
    Object.freeze(this.vertexToPathElems);
    Object.freeze(this.vertices);
    Object.freeze(this.visIdxToPathElem);
  }

  // // This function assumes the density is set to PPE with distinct operations
  // // It is a class property so that it can be aware of density in late-alpha
  // //
  // // It might make sense to live on PathElem so that pathElems can be compared when checking how many
  // // inbound/outbound edges are visible for a vertex, but maybe not as vertices could be densitiy-aware and
  // // provide that to this fn. could also be property on pathElem that gets set by showElems
  // // tl;dr may move in late-alpha
  // private getVertexKey = (pathElem: PathElem): string => {
  //   const elemToStr = this.showOp
  //     ? ({ operation }: PathElem) => `${operation.service.name}----${operation.name}`
  //     : // Always show the operation for the focal node, i.e. when distance === 0
  //       ({ distance, operation }: PathElem) =>
  //         distance === 0 ? `${operation.service.name}----${operation.name}` : operation.service.name;

  //   switch (this.density) {
  //     case EDdgDensity.MostConcise: {
  //       return elemToStr(pathElem);
  //     }
  //     case EDdgDensity.UpstreamVsDownstream: {
  //       return `${elemToStr(pathElem)}=${Math.sign(pathElem.distance)}`;
  //     }
  //     case EDdgDensity.PreventPathEntanglement:
  //     case EDdgDensity.ExternalVsInternal: {
  //       const decorate =
  //         this.density === EDdgDensity.ExternalVsInternal
  //           ? (str: string) => `${str}${pathElem.isExternal ? '----external' : ''}`
  //           : (str: string) => str;
  //       const { memberIdx, memberOf } = pathElem;
  //       const { focalIdx, members } = memberOf;

  //       return decorate(
  //         members
  //           .slice(Math.min(focalIdx, memberIdx), Math.max(focalIdx, memberIdx) + 1)
  //           .map(elemToStr)
  //           .join('____')
  //       );
  //     }
  //     default: {
  //       throw new Error(
  //         `Density: ${this.density} has not been implemented, try one of these: ${JSON.stringify(
  //           EDdgDensity,
  //           null,
  //           2
  //         )}`
  //       );
  //     }
  //   }
  // };

  private getDefaultVisiblePathElems() {
    return ([] as PathElem[]).concat(
      this.distanceToPathElems.get(-2) || [],
      this.distanceToPathElems.get(-1) || [],
      this.distanceToPathElems.get(0) || [],
      this.distanceToPathElems.get(1) || [],
      this.distanceToPathElems.get(2) || []
    );
  }

  public getVisibleIndices(visEncoding?: string) {
    if (visEncoding == null) {
      const pathElems = this.getDefaultVisiblePathElems();
      return new Set(pathElems.map(pe => pe.visibilityIdx));
    }
    return new Set(decode(visEncoding));
  }

  public getVisiblePathElems(visEncoding?: string) {
    if (visEncoding == null) {
      return this.getDefaultVisiblePathElems();
    }
    return decode(visEncoding)
      .map(visIdx => this.visIdxToPathElem[visIdx])
      .filter(Boolean);
  }

  public getVisible: (visEncoding?: string) => { edges: TEdge[]; vertices: TDdgVertex[] } = memoize(10)(
    (visEncoding?: string): { edges: TEdge[]; vertices: TDdgVertex[] } => {
      const edges: Set<TEdge> = new Set();
      const vertices: Set<TDdgVertex> = new Set();
      const pathElems = this.getVisiblePathElems(visEncoding);
      pathElems.forEach(pathElem => {
        const edge = this.pathElemToEdge.get(pathElem);
        if (edge) edges.add(edge);
        const vertex = this.pathElemToVertex.get(pathElem);
        if (vertex) vertices.add(vertex);
        else throw new Error(`PathElem wasn't present in initial model: ${pathElem}`);
      });

      return {
        edges: Array.from(edges),
        vertices: Array.from(vertices),
      };
    }
  );

  public getVisibleUiFindMatches: (uiFind?: string, visEncoding?: string) => Set<TDdgVertex> = memoize(10)(
    (uiFind?: string, visEncoding?: string): Set<TDdgVertex> => {
      const vertexSet: Set<TDdgVertex> = new Set();
      if (!uiFind) return vertexSet;

      const uiFindArr = uiFind
        .trim()
        .toLowerCase()
        .split(' ');
      const { vertices } = this.getVisible(visEncoding);
      for (let i = 0; i < vertices.length; i++) {
        const { service, operation } = vertices[i];
        const svc = service.toLowerCase();
        const op = operation && operation.toLowerCase();
        for (let j = 0; j < uiFindArr.length; j++) {
          if (svc.includes(uiFindArr[j]) || (op && op.includes(uiFindArr[j]))) {
            vertexSet.add(vertices[i]);
            break;
          }
        }
      }

      return vertexSet;
    }
  );

  public getVertexVisiblePathElems = (
    vertexKey: string,
    visEncoding: string | undefined
  ): PathElem[] | undefined => {
    const vertex = this.vertices.get(vertexKey);
    if (vertex) {
      const pathElems = this.vertexToPathElems.get(vertex);
      if (pathElems && pathElems.size) {
        const visIndices = visEncoding ? new Set(decode(visEncoding)) : undefined;
        return Array.from(pathElems).filter(elem => {
          return visIndices ? visIndices.has(elem.visibilityIdx) : Math.abs(elem.distance) < 3;
        });
      }
    }
    return undefined;
  };
}

export const makeGraph = memoize(10)(
  (ddgModel: TDdgModel, showOp: boolean, density: EDdgDensity) =>
    new GraphModel({ ddgModel, density, showOp })
);<|MERGE_RESOLUTION|>--- conflicted
+++ resolved
@@ -16,12 +16,12 @@
 
 import { TEdge } from '@jaegertracing/plexus/lib/types';
 
-<<<<<<< HEAD
 import getDerivedViewModifiers from './getDerivedViewModifiers';
 import getEdgeId from './getEdgeId';
 import getPathElemHasher from './getPathElemHasher';
+import { decode } from '../visibility-codec';
+
 import { PathElem, EDdgDensity, TDdgDistanceToPathElems, TDdgModel, TDdgVertex } from '../types';
-import { decode } from '../visibility-codec';
 
 export { default as getEdgeId } from './getEdgeId';
 
@@ -36,24 +36,6 @@
   readonly vertexToPathElems: Map<TDdgVertex, Set<PathElem>>;
   readonly vertices: Map<string, TDdgVertex>;
   readonly visIdxToPathElem: PathElem[];
-=======
-import { decode } from '../visibility-codec';
-
-import { PathElem, EDdgDensity, TDdgDistanceToPathElems, TDdgModel, TDdgVertex } from '../types';
-
-export { default as getDerivedViewModifiers } from './getDerivedViewModifiers';
-export { default as getEdgeId } from './getEdgeId';
-
-export default class GraphModel {
-  private readonly density: EDdgDensity;
-  private readonly distanceToPathElems: TDdgDistanceToPathElems;
-  private readonly pathElemToEdge: Map<PathElem, TEdge>;
-  public readonly pathElemToVertex: Map<PathElem, TDdgVertex>;
-  private readonly showOp: boolean;
-  private readonly vertexToPathElems: Map<TDdgVertex, Set<PathElem>>;
-  private readonly vertices: Map<string, TDdgVertex>;
-  public readonly visIdxToPathElem: PathElem[];
->>>>>>> baf61d01
 
   constructor({ ddgModel, density, showOp }: { ddgModel: TDdgModel; density: EDdgDensity; showOp: boolean }) {
     this.density = density;
