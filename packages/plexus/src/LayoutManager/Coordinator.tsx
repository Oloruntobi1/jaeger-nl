--- conflicted
+++ resolved
@@ -255,11 +255,6 @@
     }
     // phase is either edges or dot-only
     if (edges) {
-<<<<<<< HEAD
-      // const adjEdgeCoords = convCoord.edgeToPixels<{}>.bind(null, graph);
-      // let adjEdges = edges.map((edge: TEdge<{}>) => convCoord.edgeToPixels(graph, edge) adjEdgeCoords);
-=======
->>>>>>> 219aa76e
       const pixelEdges = edges.map(edge => convCoord.edgeToPixels(graph, edge));
       const mergedEdges = matchEdges(input.edges, pixelEdges);
       this.callback({
