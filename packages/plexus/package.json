{
  "name": "@jaegertracing/plexus",
  "license": "Apache-2.0",
  "version": "0.2.0",
  "description": "Directed Graph React component",
  "main": "lib/index.js",
  "files": [
    "lib",
    "dist"
  ],
  "devDependencies": {
    "@babel/cli": "7.2.3",
    "@babel/core": "7.3.4",
    "@babel/plugin-proposal-class-properties": "7.3.4",
    "@babel/plugin-syntax-dynamic-import": "7.2.0",
    "@babel/preset-env": "7.3.4",
    "@babel/preset-react": "7.0.0",
    "@babel/preset-typescript": "7.1.0",
    "@types/d3-zoom": "1.7.3",
    "@types/react": "^16.7.20",
    "@types/react-dom": "^16.0.11",
    "babel-loader": "8.0.5",
    "babel-plugin-transform-react-remove-prop-types": "0.4.24",
    "clean-webpack-plugin": "2.0.1",
    "css-loader": "2.1.1",
    "enzyme": "3.8.0",
    "file-loader": "3.0.1",
    "html-loader": "0.5.5",
    "html-webpack-plugin": "3.2.0",
    "jest": "23.6.0",
    "npm-run-all": "4.1.5",
    "react": "^16.7.0",
    "react-addons-test-utils": "15.6.2",
    "react-dom": "^16.7.0",
    "rimraf": "2.6.3",
    "style-loader": "0.23.1",
    "url-loader": "1.1.2",
    "webpack": "^4.28.4",
    "webpack-cli": "^3.2.1",
    "webpack-dev-server": "^3.1.14",
    "webpack-node-externals": "1.7.2",
    "worker-loader": "2.0.0"
  },
  "peerDependencies": {
    "react": "16.x"
  },
  "dependencies": {
    "d3-selection": "^1.3.0",
    "d3-zoom": "^1.7.1",
<<<<<<< HEAD
    "memoize-one": "^5.0.5",
=======
    "memoize-one": "5.0.0",
>>>>>>> 219aa76e
    "viz.js": "1.8.1"
  },
  "scripts": {
    "_tasks/build/lib/js": "node_modules/.bin/babel src --extensions '.tsx,.js' --out-dir lib",
    "_tasks/build/lib/types": "../../node_modules/.bin/tsc",
    "_tasks/build/umd": "webpack --mode $NODE_ENV --config webpack.umd.config.js",
    "_tasks/clean/dirs": "rimraf lib dist",
    "_tasks/clean/worker": "rimraf src/LayoutManager/layout.worker*js*",
    "_tasks/bundle-worker": "webpack --mode $NODE_ENV --config webpack.layout-worker.config.js",
    "_tasks/dev-server": "webpack-dev-server --mode $NODE_ENV --config webpack.dev.config.js",
    "build": "NODE_ENV=production npm-run-all -ln --serial _tasks/clean/* _tasks/bundle-worker --parallel _tasks/build/**",
    "coverage": "echo 'NO TESTS YET'",
    "prepublishOnly": "$npm_execpath build",
    "start": "NODE_ENV='development' npm-run-all -ln --serial _tasks/clean/worker _tasks/bundle-worker --parallel '_tasks/bundle-worker --watch' _tasks/dev-server",
    "test": "echo 'NO TESTS YET'"
  }
}<|MERGE_RESOLUTION|>--- conflicted
+++ resolved
@@ -47,11 +47,7 @@
   "dependencies": {
     "d3-selection": "^1.3.0",
     "d3-zoom": "^1.7.1",
-<<<<<<< HEAD
-    "memoize-one": "^5.0.5",
-=======
     "memoize-one": "5.0.0",
->>>>>>> 219aa76e
     "viz.js": "1.8.1"
   },
   "scripts": {
